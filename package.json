{
  "name": "kable",
  "description": "A Minecraft launcher",
<<<<<<< HEAD
  "version": "0.1.1",
=======
  "version": "0.1.2",
>>>>>>> 7d503b6e
  "type": "module",
  "scripts": {
    "tauri": "tauri",
    "web:dev": "vite dev",
    "dev": "npm run generate:image-keys && tauri dev",
    "build": "npm run generate:image-keys && vite build",
    "build:quiet": "vite build 2>&1 | findstr /V \"Deprecation [legacy-js-api]\" | findstr /V \"More info:\"",
    "preview": "vite preview",
    "format": "prettier --write ./src/",
    "check": "svelte-kit sync && svelte-check --tsconfig ./tsconfig.json",
    "check:watch": "svelte-kit sync && svelte-check --tsconfig ./tsconfig.json --watch",
    "generate:image-keys": "node scripts/generate-image-keys.mjs",
    "version": "npm run generate:image-keys && node scripts/bump-version.mjs",
    "version:patch": "node scripts/bump-version.mjs patch",
    "version:minor": "node scripts/bump-version.mjs minor",
    "version:major": "node scripts/bump-version.mjs major"
  },
  "devDependencies": {
    "@sveltejs/adapter-static": "^3.0.8",
    "@sveltejs/kit": "^2.0.0",
    "@sveltejs/vite-plugin-svelte": "^4.0.0",
    "@tauri-apps/cli": "^2.6.2",
    "prettier": "^3.6.2",
    "prettier-plugin-svelte": "^3.4.0",
    "sass": "^1.89.2",
    "semver": "^7.7.2",
    "svelte": "^5.0.0",
    "svelte-check": "^4.0.0",
    "typescript": "^5.0.0",
    "vite": "^5.0.3"
  },
  "dependencies": {
    "@kablan/clean-ui": "1.0.9",
    "@tauri-apps/api": "^2.6.0",
    "@tauri-apps/plugin-clipboard-manager": "^2.3.0",
    "@tauri-apps/plugin-window-state": "^2.4.0",
    "skinview3d": "^3.4.1"
  }
}<|MERGE_RESOLUTION|>--- conflicted
+++ resolved
@@ -1,11 +1,7 @@
 {
   "name": "kable",
   "description": "A Minecraft launcher",
-<<<<<<< HEAD
-  "version": "0.1.1",
-=======
   "version": "0.1.2",
->>>>>>> 7d503b6e
   "type": "module",
   "scripts": {
     "tauri": "tauri",
