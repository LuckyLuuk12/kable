{
  "$schema": "../node_modules/@tauri-apps/cli/config.schema.json",
  "productName": "Kable",
<<<<<<< HEAD
  "version": "0.1.1",
=======
  "version": "0.1.2",
>>>>>>> 7d503b6e
  "identifier": "com.kable.launcher",
  "build": {
    "frontendDist": "../build",
    "devUrl": "http://localhost:5173",
    "beforeDevCommand": "npm run web:dev",
    "beforeBuildCommand": "npm run build"
  },
  "app": {
    "windows": [
      {
        "title": "Kable - Minecraft Launcher",
        "width": 1080,
        "height": 720,
        "minWidth": 600,
        "minHeight": 350,
        "resizable": true,
        "fullscreen": false,
        "center": true,
        "visible": false,
        "backgroundColor": "#000000",
        "decorations": false,
        "zoomHotkeysEnabled": true
      }
    ],
    "security": {
      "csp": null
    }
  },
  "plugins": {
    "updater": {
      "pubkey": "dW50cnVzdGVkIGNvbW1lbnQ6IG1pbmlzaWduIHB1YmxpYyBrZXk6IDJDMDE4NEJFREU1MTAyOUEKUldTYUFsSGV2b1FCTEtFaWREK2xiMnlDU21xTStYNnIzcWltTzR1RjA4Ni8zaGFNRzhRSm5hVzAK",
      "endpoints": [
        "https://github.com/LuckyLuuk12/kable/releases/latest/download/latest.json"
      ]
    }
  },
  "bundle": {
    "active": true,
    "createUpdaterArtifacts": true,
    "targets": "all",
    "resources": [
      "../static/*"
    ],
    "icon": [
      "icons/32x32.png",
      "icons/128x128.png",
      "icons/128x128@2x.png",
      "icons/icon.icns",
      "icons/icon.ico"
    ]
  }
}<|MERGE_RESOLUTION|>--- conflicted
+++ resolved
@@ -1,11 +1,7 @@
 {
   "$schema": "../node_modules/@tauri-apps/cli/config.schema.json",
   "productName": "Kable",
-<<<<<<< HEAD
-  "version": "0.1.1",
-=======
   "version": "0.1.2",
->>>>>>> 7d503b6e
   "identifier": "com.kable.launcher",
   "build": {
     "frontendDist": "../build",
