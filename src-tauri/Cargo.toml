[package]
name = "kable"
<<<<<<< HEAD
version = "0.1.1"
=======
version = "0.1.2"
>>>>>>> 7d503b6e
description = "A Minecraft Launcher"
authors = ["Luuk Kablan"]
license = ""
repository = "https://github.com/LuckyLuuk12/kable"
edition = "2021"
rust-version = "1.90.0"

# See more keys and their definitions at https://doc.rust-lang.org/cargo/reference/manifest.html

[lib]
name = "app_lib"
crate-type = ["staticlib", "cdylib", "rlib"]

[build-dependencies]
tauri-build = { version = "2.3.0", features = [] }

[dependencies]
serde_json = "1.0"
serde = { version = "1.0", features = ["derive"] }
serde_yaml = "0.9.34-deprecated"
tauri = { version = "2.9.1", features = [] }
tauri-plugin-dialog = "2.4.0"
tauri-plugin-updater = "2.0"
tokio = { version = "1.48.0", features = ["full"] }
dirs = "6.0"
reqwest = { version = "0.12.23", features = ["json", "multipart", "blocking"] }
uuid = { version = "1.18.1", features = ["v4"] }
base64 = "0.22.1"
url = "2.5.7"
urlencoding = "2.1"
chrono = { version = "0.4", features = ["serde"] }
thiserror = "2.0.17"
tiny_http = "0.12"
once_cell = "1.17"
dotenvy = "0.15"
sha2 = "0.10"
zip = "6.0"
sevenz-rust = "0.6.1"
regex = "1.12.2"
sha1 = "0.10"
oauth2 = { version = "5.0.0", features = ["reqwest"] }
hex = "0.4"
minecraft-msa-auth = "0.4.0"
rand = "0.8"
aes-gcm = "0.10"
lazy_static = "1.4"
keyring = "3.6.3"
strum = { version = "0.27", features = ["derive"] }
anyhow = "1.0"
async-trait = "0.1.88"
sysinfo = "0.36.1"
kable-macros = { path = "../kable-macros" }
windows-sys = { version = "0.60.2", features = ["Win32_System_Threading", "Win32_Foundation"] }
libc = "0.2"
modrinth-api = "2.7.1"
tauri-plugin-clipboard-manager = "2"
toml = "0.9.4"
walkdir = "2"
flate2 = "1.0"
fastnbt = "2.5"
discord-rich-presence = "1.0.0"

# Pin problematic dependencies to avoid edition2024 issues
base64ct = "=1.6.0"  # Pin to avoid 1.8.0 which uses edition2024

[target.'cfg(target_os = "windows")'.dependencies]
mslnk = "0.1"

[target.'cfg(not(any(target_os = "android", target_os = "ios")))'.dependencies]
tauri-plugin-window-state = "2"
<|MERGE_RESOLUTION|>--- conflicted
+++ resolved
@@ -1,10 +1,6 @@
 [package]
 name = "kable"
-<<<<<<< HEAD
-version = "0.1.1"
-=======
 version = "0.1.2"
->>>>>>> 7d503b6e
 description = "A Minecraft Launcher"
 authors = ["Luuk Kablan"]
 license = ""
